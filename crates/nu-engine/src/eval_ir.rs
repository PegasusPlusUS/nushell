use std::{borrow::Cow, fs::File, sync::Arc};

use nu_path::{expand_path_with, AbsolutePathBuf};
use nu_protocol::{
    ast::{Bits, Block, Boolean, CellPath, Comparison, Math, Operator},
    debugger::DebugContext,
    engine::{
        expand_path_with, Argument, Closure, EngineState, ErrorHandler, Matcher, Redirection,
        Stack, StateWorkingSet,
    },
    ir::{Call, DataSlice, Instruction, IrAstRef, IrBlock, Literal, RedirectMode},
    DataSource, DeclId, ErrSpan, Flag, IntoPipelineData, IntoSpanned, ListStream, OutDest,
    PipelineData, PipelineMetadata, PositionalArg, Range, Record, RegId, ShellError, Signals,
    Signature, Span, Spanned, Type, Value, VarId, ENV_VARIABLE_ID,
};
use nu_utils::IgnoreCaseExt;

use crate::{eval::is_automatic_env_var, eval_block_with_early_return};

/// Evaluate the compiled representation of a [`Block`].
pub fn eval_ir_block<D: DebugContext>(
    engine_state: &EngineState,
    stack: &mut Stack,
    block: &Block,
    input: PipelineData,
) -> Result<PipelineData, ShellError> {
    // Rust does not check recursion limits outside of const evaluation.
    // But nu programs run in the same process as the shell.
    // To prevent a stack overflow in user code from crashing the shell,
    // we limit the recursion depth of function calls.
    let maximum_call_stack_depth: u64 = engine_state.config.recursion_limit as u64;
    if stack.recursion_count > maximum_call_stack_depth {
        return Err(ShellError::RecursionLimitReached {
            recursion_limit: maximum_call_stack_depth,
            span: block.span,
        });
    }

    if let Some(ir_block) = &block.ir_block {
        D::enter_block(engine_state, block);

        let args_base = stack.arguments.get_base();
        let error_handler_base = stack.error_handlers.get_base();

        // Allocate and initialize registers. I've found that it's not really worth trying to avoid
        // the heap allocation here by reusing buffers - our allocator is fast enough
        let mut registers = Vec::with_capacity(ir_block.register_count as usize);
        for _ in 0..ir_block.register_count {
            registers.push(PipelineData::Empty);
        }

        // Initialize file storage.
        let mut files = vec![None; ir_block.file_count as usize];

        let result = eval_ir_block_impl::<D>(
            &mut EvalContext {
                engine_state,
                stack,
                data: &ir_block.data,
                block_span: &block.span,
                args_base,
                error_handler_base,
                redirect_out: None,
                redirect_err: None,
                matches: vec![],
                registers: &mut registers[..],
                files: &mut files[..],
            },
            ir_block,
            input,
        );

        stack.error_handlers.leave_frame(error_handler_base);
        stack.arguments.leave_frame(args_base);

        D::leave_block(engine_state, block);

        result
    } else {
        // FIXME blocks having IR should not be optional
        Err(ShellError::GenericError {
            error: "Can't evaluate block in IR mode".into(),
            msg: "block is missing compiled representation".into(),
            span: block.span,
            help: Some("the IrBlock is probably missing due to a compilation error".into()),
            inner: vec![],
        })
    }
}

/// All of the pointers necessary for evaluation
struct EvalContext<'a> {
    engine_state: &'a EngineState,
    stack: &'a mut Stack,
    data: &'a Arc<[u8]>,
    /// The span of the block
    block_span: &'a Option<Span>,
    /// Base index on the argument stack to reset to after a call
    args_base: usize,
    /// Base index on the error handler stack to reset to after a call
    error_handler_base: usize,
    /// State set by redirect-out
    redirect_out: Option<Redirection>,
    /// State set by redirect-err
    redirect_err: Option<Redirection>,
    /// Scratch space to use for `match`
    matches: Vec<(VarId, Value)>,
    /// Intermediate pipeline data storage used by instructions, indexed by RegId
    registers: &'a mut [PipelineData],
    /// Holds open files used by redirections
    files: &'a mut [Option<Arc<File>>],
}

impl<'a> EvalContext<'a> {
    /// Replace the contents of a register with a new value
    #[inline]
    fn put_reg(&mut self, reg_id: RegId, new_value: PipelineData) {
        // log::trace!("{reg_id} <- {new_value:?}");
        self.registers[reg_id.get() as usize] = new_value;
    }

    /// Borrow the contents of a register.
    #[inline]
    fn borrow_reg(&self, reg_id: RegId) -> &PipelineData {
        &self.registers[reg_id.get() as usize]
    }

    /// Replace the contents of a register with `Empty` and then return the value that it contained
    #[inline]
    fn take_reg(&mut self, reg_id: RegId) -> PipelineData {
        // log::trace!("<- {reg_id}");
        std::mem::replace(
            &mut self.registers[reg_id.get() as usize],
            PipelineData::Empty,
        )
    }

    /// Clone data from a register. Must be collected first.
    fn clone_reg(&mut self, reg_id: RegId, error_span: Span) -> Result<PipelineData, ShellError> {
        match &self.registers[reg_id.get() as usize] {
            PipelineData::Empty => Ok(PipelineData::Empty),
            PipelineData::Value(val, meta) => Ok(PipelineData::Value(val.clone(), meta.clone())),
            _ => Err(ShellError::IrEvalError {
                msg: "Must collect to value before using instruction that clones from a register"
                    .into(),
                span: Some(error_span),
            }),
        }
    }

    /// Clone a value from a register. Must be collected first.
    fn clone_reg_value(&mut self, reg_id: RegId, fallback_span: Span) -> Result<Value, ShellError> {
        match self.clone_reg(reg_id, fallback_span)? {
            PipelineData::Empty => Ok(Value::nothing(fallback_span)),
            PipelineData::Value(val, _) => Ok(val),
            _ => unreachable!("clone_reg should never return stream data"),
        }
    }

    /// Take and implicitly collect a register to a value
    fn collect_reg(&mut self, reg_id: RegId, fallback_span: Span) -> Result<Value, ShellError> {
        let data = self.take_reg(reg_id);
        let span = data.span().unwrap_or(fallback_span);
        data.into_value(span)
    }

    /// Get a string from data or produce evaluation error if it's invalid UTF-8
    fn get_str(&self, slice: DataSlice, error_span: Span) -> Result<&'a str, ShellError> {
        std::str::from_utf8(&self.data[slice]).map_err(|_| ShellError::IrEvalError {
            msg: format!("data slice does not refer to valid UTF-8: {slice:?}"),
            span: Some(error_span),
        })
    }
}

/// Eval an IR block on the provided slice of registers.
fn eval_ir_block_impl<D: DebugContext>(
    ctx: &mut EvalContext<'_>,
    ir_block: &IrBlock,
    input: PipelineData,
) -> Result<PipelineData, ShellError> {
    if !ctx.registers.is_empty() {
        ctx.registers[0] = input;
    }

    // Program counter, starts at zero.
    let mut pc = 0;

    while pc < ir_block.instructions.len() {
        let instruction = &ir_block.instructions[pc];
        let span = &ir_block.spans[pc];
        let ast = &ir_block.ast[pc];

        D::enter_instruction(ctx.engine_state, ir_block, pc, ctx.registers);

        let result = eval_instruction::<D>(ctx, instruction, span, ast);

        D::leave_instruction(
            ctx.engine_state,
            ir_block,
            pc,
            ctx.registers,
            result.as_ref().err(),
        );

        match result {
            Ok(InstructionResult::Continue) => {
                pc += 1;
            }
            Ok(InstructionResult::Branch(next_pc)) => {
                pc = next_pc;
            }
            Ok(InstructionResult::Return(reg_id)) => {
                return Ok(ctx.take_reg(reg_id));
            }
            Err(
                err @ (ShellError::Return { .. }
                | ShellError::Continue { .. }
                | ShellError::Break { .. }),
            ) => {
                // These block control related errors should be passed through
                return Err(err);
            }
            Err(err) => {
                if let Some(error_handler) = ctx.stack.error_handlers.pop(ctx.error_handler_base) {
                    // If an error handler is set, branch there
                    prepare_error_handler(ctx, error_handler, Some(err.into_spanned(*span)));
                    pc = error_handler.handler_index;
                } else {
                    // If not, exit the block with the error
                    return Err(err);
                }
            }
        }
    }

    // Fell out of the loop, without encountering a Return.
    Err(ShellError::IrEvalError {
        msg: format!(
            "Program counter out of range (pc={pc}, len={len})",
            len = ir_block.instructions.len(),
        ),
        span: *ctx.block_span,
    })
}

/// Prepare the context for an error handler
fn prepare_error_handler(
    ctx: &mut EvalContext<'_>,
    error_handler: ErrorHandler,
    error: Option<Spanned<ShellError>>,
) {
    if let Some(reg_id) = error_handler.error_register {
        if let Some(error) = error {
            // Stack state has to be updated for stuff like LAST_EXIT_CODE
            ctx.stack.set_last_error(&error.item);
            // Create the error value and put it in the register
            ctx.put_reg(
                reg_id,
                error
                    .item
                    .into_value(&StateWorkingSet::new(ctx.engine_state), error.span)
                    .into_pipeline_data(),
            );
        } else {
            // Set the register to empty
            ctx.put_reg(reg_id, PipelineData::Empty);
        }
    }
}

/// The result of performing an instruction. Describes what should happen next
#[derive(Debug)]
enum InstructionResult {
    Continue,
    Branch(usize),
    Return(RegId),
}

/// Perform an instruction
fn eval_instruction<D: DebugContext>(
    ctx: &mut EvalContext<'_>,
    instruction: &Instruction,
    span: &Span,
    ast: &Option<IrAstRef>,
) -> Result<InstructionResult, ShellError> {
    use self::InstructionResult::*;

    // See the docs for `Instruction` for more information on what these instructions are supposed
    // to do.
    match instruction {
        Instruction::Unreachable => Err(ShellError::IrEvalError {
            msg: "Reached unreachable code".into(),
            span: Some(*span),
        }),
        Instruction::LoadLiteral { dst, lit } => load_literal(ctx, *dst, lit, *span),
        Instruction::LoadValue { dst, val } => {
            ctx.put_reg(*dst, Value::clone(val).into_pipeline_data());
            Ok(Continue)
        }
        Instruction::Move { dst, src } => {
            let val = ctx.take_reg(*src);
            ctx.put_reg(*dst, val);
            Ok(Continue)
        }
        Instruction::Clone { dst, src } => {
            let data = ctx.clone_reg(*src, *span)?;
            ctx.put_reg(*dst, data);
            Ok(Continue)
        }
        Instruction::Collect { src_dst } => {
            let data = ctx.take_reg(*src_dst);
            let value = collect(data, *span)?;
            ctx.put_reg(*src_dst, value);
            Ok(Continue)
        }
        Instruction::Span { src_dst } => {
            let data = ctx.take_reg(*src_dst);
            let spanned = data.with_span(*span);
            ctx.put_reg(*src_dst, spanned);
            Ok(Continue)
        }
        Instruction::Drop { src } => {
            ctx.take_reg(*src);
            Ok(Continue)
        }
        Instruction::Drain { src } => {
            let data = ctx.take_reg(*src);
            drain(ctx, data)
        }
        Instruction::DrainIfEnd { src } => {
            let data = ctx.take_reg(*src);
            let res = {
                let stack = &mut ctx
                    .stack
                    .push_redirection(ctx.redirect_out.clone(), ctx.redirect_err.clone());
                data.drain_to_out_dests(ctx.engine_state, stack)?
            };
            ctx.put_reg(*src, res);
            Ok(Continue)
        }
        Instruction::LoadVariable { dst, var_id } => {
            let value = get_var(ctx, *var_id, *span)?;
            ctx.put_reg(*dst, value.into_pipeline_data());
            Ok(Continue)
        }
        Instruction::StoreVariable { var_id, src } => {
            let value = ctx.collect_reg(*src, *span)?;
            ctx.stack.add_var(*var_id, value);
            Ok(Continue)
        }
        Instruction::DropVariable { var_id } => {
            ctx.stack.remove_var(*var_id);
            Ok(Continue)
        }
        Instruction::LoadEnv { dst, key } => {
            let key = ctx.get_str(*key, *span)?;
            if let Some(value) = get_env_var_case_insensitive(ctx, key) {
                let new_value = value.clone().into_pipeline_data();
                ctx.put_reg(*dst, new_value);
                Ok(Continue)
            } else {
                // FIXME: using the same span twice, shouldn't this really be
                // EnvVarNotFoundAtRuntime? There are tests that depend on CantFindColumn though...
                Err(ShellError::CantFindColumn {
                    col_name: key.into(),
                    span: Some(*span),
                    src_span: *span,
                })
            }
        }
        Instruction::LoadEnvOpt { dst, key } => {
            let key = ctx.get_str(*key, *span)?;
            let value = get_env_var_case_insensitive(ctx, key)
                .cloned()
                .unwrap_or(Value::nothing(*span));
            ctx.put_reg(*dst, value.into_pipeline_data());
            Ok(Continue)
        }
        Instruction::StoreEnv { key, src } => {
            let key = ctx.get_str(*key, *span)?;
            let value = ctx.collect_reg(*src, *span)?;

            let key = get_env_var_name_case_insensitive(ctx, key);

            if !is_automatic_env_var(&key, true) {
                let is_config = key == "config";
                ctx.stack.add_env_var(key.into_owned(), value);
                if is_config {
                    ctx.stack.update_config(ctx.engine_state)?;
                }
                Ok(Continue)
            } else {
                Err(ShellError::AutomaticEnvVarSetManually {
                    envvar_name: key.into(),
                    span: *span,
                })
            }
        }
        Instruction::PushPositional { src } => {
            let val = ctx.collect_reg(*src, *span)?.with_span(*span);
            ctx.stack.arguments.push(Argument::Positional {
                span: *span,
                val,
                ast: ast.clone().map(|ast_ref| ast_ref.0),
            });
            Ok(Continue)
        }
        Instruction::AppendRest { src } => {
            let vals = ctx.collect_reg(*src, *span)?.with_span(*span);
            ctx.stack.arguments.push(Argument::Spread {
                span: *span,
                vals,
                ast: ast.clone().map(|ast_ref| ast_ref.0),
            });
            Ok(Continue)
        }
        Instruction::PushFlag { name } => {
            let data = ctx.data.clone();
            ctx.stack.arguments.push(Argument::Flag {
                data,
                name: *name,
                short: DataSlice::empty(),
                span: *span,
            });
            Ok(Continue)
        }
        Instruction::PushShortFlag { short } => {
            let data = ctx.data.clone();
            ctx.stack.arguments.push(Argument::Flag {
                data,
                name: DataSlice::empty(),
                short: *short,
                span: *span,
            });
            Ok(Continue)
        }
        Instruction::PushNamed { name, src } => {
            let val = ctx.collect_reg(*src, *span)?.with_span(*span);
            let data = ctx.data.clone();
            ctx.stack.arguments.push(Argument::Named {
                data,
                name: *name,
                short: DataSlice::empty(),
                span: *span,
                val,
                ast: ast.clone().map(|ast_ref| ast_ref.0),
            });
            Ok(Continue)
        }
        Instruction::PushShortNamed { short, src } => {
            let val = ctx.collect_reg(*src, *span)?.with_span(*span);
            let data = ctx.data.clone();
            ctx.stack.arguments.push(Argument::Named {
                data,
                name: DataSlice::empty(),
                short: *short,
                span: *span,
                val,
                ast: ast.clone().map(|ast_ref| ast_ref.0),
            });
            Ok(Continue)
        }
        Instruction::PushParserInfo { name, info } => {
            let data = ctx.data.clone();
            ctx.stack.arguments.push(Argument::ParserInfo {
                data,
                name: *name,
                info: info.clone(),
            });
            Ok(Continue)
        }
        Instruction::RedirectOut { mode } => {
            ctx.redirect_out = eval_redirection(ctx, mode, *span, RedirectionStream::Out)?;
            Ok(Continue)
        }
        Instruction::RedirectErr { mode } => {
            ctx.redirect_err = eval_redirection(ctx, mode, *span, RedirectionStream::Err)?;
            Ok(Continue)
        }
        Instruction::CheckErrRedirected { src } => match ctx.borrow_reg(*src) {
            #[cfg(feature = "os")]
            PipelineData::ByteStream(stream, _)
                if matches!(stream.source(), nu_protocol::ByteStreamSource::Child(_)) =>
            {
                Ok(Continue)
            }
            _ => Err(ShellError::GenericError {
                error: "Can't redirect stderr of internal command output".into(),
                msg: "piping stderr only works on external commands".into(),
                span: Some(*span),
                help: None,
                inner: vec![],
            }),
        },
        Instruction::OpenFile {
            file_num,
            path,
            append,
        } => {
            let path = ctx.collect_reg(*path, *span)?;
            let file = open_file(ctx, &path, *append)?;
            ctx.files[*file_num as usize] = Some(file);
            Ok(Continue)
        }
        Instruction::WriteFile { file_num, src } => {
            let src = ctx.take_reg(*src);
            let file = ctx
                .files
                .get(*file_num as usize)
                .cloned()
                .flatten()
                .ok_or_else(|| ShellError::IrEvalError {
                    msg: format!("Tried to write to file #{file_num}, but it is not open"),
                    span: Some(*span),
                })?;
            let is_external = if let PipelineData::ByteStream(stream, ..) = &src {
                stream.source().is_external()
            } else {
                false
            };
            if let Err(err) = src.write_to(file.as_ref()) {
                if is_external {
                    ctx.stack.set_last_error(&err);
                }
                Err(err)?
            } else {
                Ok(Continue)
            }
        }
        Instruction::CloseFile { file_num } => {
            if ctx.files[*file_num as usize].take().is_some() {
                Ok(Continue)
            } else {
                Err(ShellError::IrEvalError {
                    msg: format!("Tried to close file #{file_num}, but it is not open"),
                    span: Some(*span),
                })
            }
        }
        Instruction::Call { decl_id, src_dst } => {
            let input = ctx.take_reg(*src_dst);
            let result = eval_call::<D>(ctx, *decl_id, *span, input)?;
            ctx.put_reg(*src_dst, result);
            Ok(Continue)
        }
        Instruction::StringAppend { src_dst, val } => {
            let string_value = ctx.collect_reg(*src_dst, *span)?;
            let operand_value = ctx.collect_reg(*val, *span)?;
            let string_span = string_value.span();

            let mut string = string_value.into_string()?;
            let operand = if let Value::String { val, .. } = operand_value {
                // Small optimization, so we don't have to copy the string *again*
                val
            } else {
                operand_value.to_expanded_string(", ", ctx.engine_state.get_config())
            };
            string.push_str(&operand);

            let new_string_value = Value::string(string, string_span);
            ctx.put_reg(*src_dst, new_string_value.into_pipeline_data());
            Ok(Continue)
        }
        Instruction::GlobFrom { src_dst, no_expand } => {
            let string_value = ctx.collect_reg(*src_dst, *span)?;
            let glob_value = if matches!(string_value, Value::Glob { .. }) {
                // It already is a glob, so don't touch it.
                string_value
            } else {
                // Treat it as a string, then cast
                let string = string_value.into_string()?;
                Value::glob(string, *no_expand, *span)
            };
            ctx.put_reg(*src_dst, glob_value.into_pipeline_data());
            Ok(Continue)
        }
        Instruction::ListPush { src_dst, item } => {
            let list_value = ctx.collect_reg(*src_dst, *span)?;
            let item = ctx.collect_reg(*item, *span)?;
            let list_span = list_value.span();
            let mut list = list_value.into_list()?;
            list.push(item);
            ctx.put_reg(*src_dst, Value::list(list, list_span).into_pipeline_data());
            Ok(Continue)
        }
        Instruction::ListSpread { src_dst, items } => {
            let list_value = ctx.collect_reg(*src_dst, *span)?;
            let items = ctx.collect_reg(*items, *span)?;
            let list_span = list_value.span();
            let items_span = items.span();
            let mut list = list_value.into_list()?;
            list.extend(
                items
                    .into_list()
                    .map_err(|_| ShellError::CannotSpreadAsList { span: items_span })?,
            );
            ctx.put_reg(*src_dst, Value::list(list, list_span).into_pipeline_data());
            Ok(Continue)
        }
        Instruction::RecordInsert { src_dst, key, val } => {
            let record_value = ctx.collect_reg(*src_dst, *span)?;
            let key = ctx.collect_reg(*key, *span)?;
            let val = ctx.collect_reg(*val, *span)?;
            let record_span = record_value.span();
            let mut record = record_value.into_record()?;

            let key = key.coerce_into_string()?;
            if let Some(old_value) = record.insert(&key, val) {
                return Err(ShellError::ColumnDefinedTwice {
                    col_name: key,
                    second_use: *span,
                    first_use: old_value.span(),
                });
            }

            ctx.put_reg(
                *src_dst,
                Value::record(record, record_span).into_pipeline_data(),
            );
            Ok(Continue)
        }
        Instruction::RecordSpread { src_dst, items } => {
            let record_value = ctx.collect_reg(*src_dst, *span)?;
            let items = ctx.collect_reg(*items, *span)?;
            let record_span = record_value.span();
            let items_span = items.span();
            let mut record = record_value.into_record()?;
            // Not using .extend() here because it doesn't handle duplicates
            for (key, val) in items
                .into_record()
                .map_err(|_| ShellError::CannotSpreadAsRecord { span: items_span })?
            {
                if let Some(first_value) = record.insert(&key, val) {
                    return Err(ShellError::ColumnDefinedTwice {
                        col_name: key,
                        second_use: *span,
                        first_use: first_value.span(),
                    });
                }
            }
            ctx.put_reg(
                *src_dst,
                Value::record(record, record_span).into_pipeline_data(),
            );
            Ok(Continue)
        }
        Instruction::Not { src_dst } => {
            let bool = ctx.collect_reg(*src_dst, *span)?;
            let negated = !bool.as_bool()?;
            ctx.put_reg(
                *src_dst,
                Value::bool(negated, bool.span()).into_pipeline_data(),
            );
            Ok(Continue)
        }
        Instruction::BinaryOp { lhs_dst, op, rhs } => binary_op(ctx, *lhs_dst, op, *rhs, *span),
        Instruction::FollowCellPath { src_dst, path } => {
            let data = ctx.take_reg(*src_dst);
            let path = ctx.take_reg(*path);
            if let PipelineData::Value(Value::CellPath { val: path, .. }, _) = path {
                let value = data.follow_cell_path(&path.members, *span, true)?;
                ctx.put_reg(*src_dst, value.into_pipeline_data());
                Ok(Continue)
            } else if let PipelineData::Value(Value::Error { error, .. }, _) = path {
                Err(*error)
            } else {
                Err(ShellError::TypeMismatch {
                    err_message: "expected cell path".into(),
                    span: path.span().unwrap_or(*span),
                })
            }
        }
        Instruction::CloneCellPath { dst, src, path } => {
            let value = ctx.clone_reg_value(*src, *span)?;
            let path = ctx.take_reg(*path);
            if let PipelineData::Value(Value::CellPath { val: path, .. }, _) = path {
                // TODO: make follow_cell_path() not have to take ownership, probably using Cow
                let value = value.follow_cell_path(&path.members, true)?;
                ctx.put_reg(*dst, value.into_pipeline_data());
                Ok(Continue)
            } else if let PipelineData::Value(Value::Error { error, .. }, _) = path {
                Err(*error)
            } else {
                Err(ShellError::TypeMismatch {
                    err_message: "expected cell path".into(),
                    span: path.span().unwrap_or(*span),
                })
            }
        }
        Instruction::UpsertCellPath {
            src_dst,
            path,
            new_value,
        } => {
            let data = ctx.take_reg(*src_dst);
            let metadata = data.metadata();
            // Change the span because we're modifying it
            let mut value = data.into_value(*span)?;
            let path = ctx.take_reg(*path);
            let new_value = ctx.collect_reg(*new_value, *span)?;
            if let PipelineData::Value(Value::CellPath { val: path, .. }, _) = path {
                value.upsert_data_at_cell_path(&path.members, new_value)?;
                ctx.put_reg(*src_dst, value.into_pipeline_data_with_metadata(metadata));
                Ok(Continue)
            } else if let PipelineData::Value(Value::Error { error, .. }, _) = path {
                Err(*error)
            } else {
                Err(ShellError::TypeMismatch {
                    err_message: "expected cell path".into(),
                    span: path.span().unwrap_or(*span),
                })
            }
        }
        Instruction::Jump { index } => Ok(Branch(*index)),
        Instruction::BranchIf { cond, index } => {
            let data = ctx.take_reg(*cond);
            let data_span = data.span();
            let val = match data {
                PipelineData::Value(Value::Bool { val, .. }, _) => val,
                PipelineData::Value(Value::Error { error, .. }, _) => {
                    return Err(*error);
                }
                _ => {
                    return Err(ShellError::TypeMismatch {
                        err_message: "expected bool".into(),
                        span: data_span.unwrap_or(*span),
                    });
                }
            };
            if val {
                Ok(Branch(*index))
            } else {
                Ok(Continue)
            }
        }
        Instruction::BranchIfEmpty { src, index } => {
            let is_empty = matches!(
                ctx.borrow_reg(*src),
                PipelineData::Empty | PipelineData::Value(Value::Nothing { .. }, _)
            );

            if is_empty {
                Ok(Branch(*index))
            } else {
                Ok(Continue)
            }
        }
        Instruction::Match {
            pattern,
            src,
            index,
        } => {
            let value = ctx.clone_reg_value(*src, *span)?;
            ctx.matches.clear();
            if pattern.match_value(&value, &mut ctx.matches) {
                // Match succeeded: set variables and branch
                for (var_id, match_value) in ctx.matches.drain(..) {
                    ctx.stack.add_var(var_id, match_value);
                }
                Ok(Branch(*index))
            } else {
                // Failed to match, put back original value
                ctx.matches.clear();
                Ok(Continue)
            }
        }
        Instruction::CheckMatchGuard { src } => {
            if matches!(
                ctx.borrow_reg(*src),
                PipelineData::Value(Value::Bool { .. }, _)
            ) {
                Ok(Continue)
            } else {
                Err(ShellError::MatchGuardNotBool { span: *span })
            }
        }
        Instruction::Iterate {
            dst,
            stream,
            end_index,
        } => eval_iterate(ctx, *dst, *stream, *end_index),
        Instruction::OnError { index } => {
            ctx.stack.error_handlers.push(ErrorHandler {
                handler_index: *index,
                error_register: None,
            });
            Ok(Continue)
        }
        Instruction::OnErrorInto { index, dst } => {
            ctx.stack.error_handlers.push(ErrorHandler {
                handler_index: *index,
                error_register: Some(*dst),
            });
            Ok(Continue)
        }
        Instruction::PopErrorHandler => {
            ctx.stack.error_handlers.pop(ctx.error_handler_base);
            Ok(Continue)
        }
        Instruction::ReturnEarly { src } => {
            let val = ctx.collect_reg(*src, *span)?;
            Err(ShellError::Return {
                span: *span,
                value: Box::new(val),
            })
        }
        Instruction::Return { src } => Ok(Return(*src)),
    }
}

/// Load a literal value into a register
fn load_literal(
    ctx: &mut EvalContext<'_>,
    dst: RegId,
    lit: &Literal,
    span: Span,
) -> Result<InstructionResult, ShellError> {
    let value = literal_value(ctx, lit, span)?;
    ctx.put_reg(dst, PipelineData::Value(value, None));
    Ok(InstructionResult::Continue)
}

fn literal_value(
    ctx: &mut EvalContext<'_>,
    lit: &Literal,
    span: Span,
) -> Result<Value, ShellError> {
    Ok(match lit {
        Literal::Bool(b) => Value::bool(*b, span),
        Literal::Int(i) => Value::int(*i, span),
        Literal::Float(f) => Value::float(*f, span),
        Literal::Filesize(q) => Value::filesize(*q, span),
        Literal::Duration(q) => Value::duration(*q, span),
        Literal::Binary(bin) => Value::binary(&ctx.data[*bin], span),
        Literal::Block(block_id) | Literal::RowCondition(block_id) | Literal::Closure(block_id) => {
            let block = ctx.engine_state.get_block(*block_id);
            let captures = block
                .captures
                .iter()
                .map(|var_id| get_var(ctx, *var_id, span).map(|val| (*var_id, val)))
                .collect::<Result<Vec<_>, ShellError>>()?;
            Value::closure(
                Closure {
                    block_id: *block_id,
                    captures,
                },
                span,
            )
        }
        Literal::Range {
            start,
            step,
            end,
            inclusion,
        } => {
            let start = ctx.collect_reg(*start, span)?;
            let step = ctx.collect_reg(*step, span)?;
            let end = ctx.collect_reg(*end, span)?;
            let range = Range::new(start, step, end, *inclusion, span)?;
            Value::range(range, span)
        }
        Literal::List { capacity } => Value::list(Vec::with_capacity(*capacity), span),
        Literal::Record { capacity } => Value::record(Record::with_capacity(*capacity), span),
        Literal::Filepath {
            val: path,
            no_expand,
        } => {
            let path = ctx.get_str(*path, span)?;
            if *no_expand {
                Value::string(path, span)
            } else {
                let cwd = ctx.engine_state.cwd(Some(ctx.stack))?;
<<<<<<< HEAD
                let path = expand_path_with(ctx.stack, ctx.engine_state, path, cwd, true);
=======
                let path = expand_path_with(path, cwd, true);
>>>>>>> 039d0a68

                Value::string(path.to_string_lossy(), span)
            }
        }
        Literal::Directory {
            val: path,
            no_expand,
        } => {
            let path = ctx.get_str(*path, span)?;
            if path == "-" {
                Value::string("-", span)
            } else if *no_expand {
                Value::string(path, span)
            } else {
                let cwd = ctx
                    .engine_state
                    .cwd(Some(ctx.stack))
                    .map(AbsolutePathBuf::into_std_path_buf)
                    .unwrap_or_default();
<<<<<<< HEAD
                let path = expand_path_with(ctx.stack, ctx.engine_state, path, cwd, true);
=======
                let path = expand_path_with(path, cwd, true);
>>>>>>> 039d0a68

                Value::string(path.to_string_lossy(), span)
            }
        }
        Literal::GlobPattern { val, no_expand } => {
            Value::glob(ctx.get_str(*val, span)?, *no_expand, span)
        }
        Literal::String(s) => Value::string(ctx.get_str(*s, span)?, span),
        Literal::RawString(s) => Value::string(ctx.get_str(*s, span)?, span),
        Literal::CellPath(path) => Value::cell_path(CellPath::clone(path), span),
        Literal::Date(dt) => Value::date(**dt, span),
        Literal::Nothing => Value::nothing(span),
    })
}

fn binary_op(
    ctx: &mut EvalContext<'_>,
    lhs_dst: RegId,
    op: &Operator,
    rhs: RegId,
    span: Span,
) -> Result<InstructionResult, ShellError> {
    let lhs_val = ctx.collect_reg(lhs_dst, span)?;
    let rhs_val = ctx.collect_reg(rhs, span)?;

    // Handle binary op errors early
    if let Value::Error { error, .. } = lhs_val {
        return Err(*error);
    }
    if let Value::Error { error, .. } = rhs_val {
        return Err(*error);
    }

    // We only have access to one span here, but the generated code usually adds a `span`
    // instruction to set the output span to the right span.
    let op_span = span;

    let result = match op {
        Operator::Comparison(cmp) => match cmp {
            Comparison::Equal => lhs_val.eq(op_span, &rhs_val, span)?,
            Comparison::NotEqual => lhs_val.ne(op_span, &rhs_val, span)?,
            Comparison::LessThan => lhs_val.lt(op_span, &rhs_val, span)?,
            Comparison::GreaterThan => lhs_val.gt(op_span, &rhs_val, span)?,
            Comparison::LessThanOrEqual => lhs_val.lte(op_span, &rhs_val, span)?,
            Comparison::GreaterThanOrEqual => lhs_val.gte(op_span, &rhs_val, span)?,
            Comparison::RegexMatch => {
                lhs_val.regex_match(ctx.engine_state, op_span, &rhs_val, false, span)?
            }
            Comparison::NotRegexMatch => {
                lhs_val.regex_match(ctx.engine_state, op_span, &rhs_val, true, span)?
            }
            Comparison::In => lhs_val.r#in(op_span, &rhs_val, span)?,
            Comparison::NotIn => lhs_val.not_in(op_span, &rhs_val, span)?,
            Comparison::StartsWith => lhs_val.starts_with(op_span, &rhs_val, span)?,
            Comparison::EndsWith => lhs_val.ends_with(op_span, &rhs_val, span)?,
        },
        Operator::Math(mat) => match mat {
            Math::Plus => lhs_val.add(op_span, &rhs_val, span)?,
            Math::Concat => lhs_val.concat(op_span, &rhs_val, span)?,
            Math::Minus => lhs_val.sub(op_span, &rhs_val, span)?,
            Math::Multiply => lhs_val.mul(op_span, &rhs_val, span)?,
            Math::Divide => lhs_val.div(op_span, &rhs_val, span)?,
            Math::Modulo => lhs_val.modulo(op_span, &rhs_val, span)?,
            Math::FloorDivision => lhs_val.floor_div(op_span, &rhs_val, span)?,
            Math::Pow => lhs_val.pow(op_span, &rhs_val, span)?,
        },
        Operator::Boolean(bl) => match bl {
            Boolean::And => lhs_val.and(op_span, &rhs_val, span)?,
            Boolean::Or => lhs_val.or(op_span, &rhs_val, span)?,
            Boolean::Xor => lhs_val.xor(op_span, &rhs_val, span)?,
        },
        Operator::Bits(bit) => match bit {
            Bits::BitOr => lhs_val.bit_or(op_span, &rhs_val, span)?,
            Bits::BitXor => lhs_val.bit_xor(op_span, &rhs_val, span)?,
            Bits::BitAnd => lhs_val.bit_and(op_span, &rhs_val, span)?,
            Bits::ShiftLeft => lhs_val.bit_shl(op_span, &rhs_val, span)?,
            Bits::ShiftRight => lhs_val.bit_shr(op_span, &rhs_val, span)?,
        },
        Operator::Assignment(_asg) => {
            return Err(ShellError::IrEvalError {
                msg: "can't eval assignment with the `binary-op` instruction".into(),
                span: Some(span),
            })
        }
    };

    ctx.put_reg(lhs_dst, PipelineData::Value(result, None));

    Ok(InstructionResult::Continue)
}

/// Evaluate a call
fn eval_call<D: DebugContext>(
    ctx: &mut EvalContext<'_>,
    decl_id: DeclId,
    head: Span,
    input: PipelineData,
) -> Result<PipelineData, ShellError> {
    let EvalContext {
        engine_state,
        stack: caller_stack,
        args_base,
        redirect_out,
        redirect_err,
        ..
    } = ctx;

    let args_len = caller_stack.arguments.get_len(*args_base);
    let decl = engine_state.get_decl(decl_id);

    // Set up redirect modes
    let mut caller_stack = caller_stack.push_redirection(redirect_out.take(), redirect_err.take());

    let result;

    if let Some(block_id) = decl.block_id() {
        // If the decl is a custom command
        let block = engine_state.get_block(block_id);

        // Set up a callee stack with the captures and move arguments from the stack into variables
        let mut callee_stack = caller_stack.gather_captures(engine_state, &block.captures);

        gather_arguments(
            engine_state,
            block,
            &mut caller_stack,
            &mut callee_stack,
            *args_base,
            args_len,
            head,
        )?;

        // Add one to the recursion count, so we don't recurse too deep. Stack overflows are not
        // recoverable in Rust.
        callee_stack.recursion_count += 1;

        result = eval_block_with_early_return::<D>(engine_state, &mut callee_stack, block, input);

        // Move environment variables back into the caller stack scope if requested to do so
        if block.redirect_env {
            redirect_env(engine_state, &mut caller_stack, &callee_stack);
        }
    } else {
        // FIXME: precalculate this and save it somewhere
        let span = Span::merge_many(
            std::iter::once(head).chain(
                caller_stack
                    .arguments
                    .get_args(*args_base, args_len)
                    .iter()
                    .flat_map(|arg| arg.span()),
            ),
        );

        let call = Call {
            decl_id,
            head,
            span,
            args_base: *args_base,
            args_len,
        };

        // Run the call
        result = decl.run(engine_state, &mut caller_stack, &(&call).into(), input);
    };

    drop(caller_stack);

    // Important that this runs, to reset state post-call:
    ctx.stack.arguments.leave_frame(ctx.args_base);
    ctx.redirect_out = None;
    ctx.redirect_err = None;

    result
}

fn find_named_var_id(
    sig: &Signature,
    name: &[u8],
    short: &[u8],
    span: Span,
) -> Result<VarId, ShellError> {
    sig.named
        .iter()
        .find(|n| {
            if !n.long.is_empty() {
                n.long.as_bytes() == name
            } else {
                // It's possible to only have a short name and no long name
                n.short
                    .is_some_and(|s| s.encode_utf8(&mut [0; 4]).as_bytes() == short)
            }
        })
        .ok_or_else(|| ShellError::IrEvalError {
            msg: format!(
                "block does not have an argument named `{}`",
                String::from_utf8_lossy(name)
            ),
            span: Some(span),
        })
        .and_then(|flag| expect_named_var_id(flag, span))
}

fn expect_named_var_id(arg: &Flag, span: Span) -> Result<VarId, ShellError> {
    arg.var_id.ok_or_else(|| ShellError::IrEvalError {
        msg: format!(
            "block signature is missing var id for named arg `{}`",
            arg.long
        ),
        span: Some(span),
    })
}

fn expect_positional_var_id(arg: &PositionalArg, span: Span) -> Result<VarId, ShellError> {
    arg.var_id.ok_or_else(|| ShellError::IrEvalError {
        msg: format!(
            "block signature is missing var id for positional arg `{}`",
            arg.name
        ),
        span: Some(span),
    })
}

/// Move arguments from the stack into variables for a custom command
fn gather_arguments(
    engine_state: &EngineState,
    block: &Block,
    caller_stack: &mut Stack,
    callee_stack: &mut Stack,
    args_base: usize,
    args_len: usize,
    call_head: Span,
) -> Result<(), ShellError> {
    let mut positional_iter = block
        .signature
        .required_positional
        .iter()
        .map(|p| (p, true))
        .chain(
            block
                .signature
                .optional_positional
                .iter()
                .map(|p| (p, false)),
        );

    // Arguments that didn't get consumed by required/optional
    let mut rest = vec![];

    // If we encounter a spread, all further positionals should go to rest
    let mut always_spread = false;

    for arg in caller_stack.arguments.drain_args(args_base, args_len) {
        match arg {
            Argument::Positional { span, val, .. } => {
                // Don't check next positional arg if we encountered a spread previously
                let next = (!always_spread).then(|| positional_iter.next()).flatten();
                if let Some((positional_arg, required)) = next {
                    let var_id = expect_positional_var_id(positional_arg, span)?;
                    if required {
                        // By checking the type of the bound variable rather than converting the
                        // SyntaxShape here, we might be able to save some allocations and effort
                        let variable = engine_state.get_var(var_id);
                        check_type(&val, &variable.ty)?;
                    }
                    callee_stack.add_var(var_id, val);
                } else {
                    rest.push(val);
                }
            }
            Argument::Spread { vals, .. } => {
                if let Value::List { vals, .. } = vals {
                    rest.extend(vals);
                    // All further positional args should go to spread
                    always_spread = true;
                } else if let Value::Error { error, .. } = vals {
                    return Err(*error);
                } else {
                    return Err(ShellError::CannotSpreadAsList { span: vals.span() });
                }
            }
            Argument::Flag {
                data,
                name,
                short,
                span,
            } => {
                let var_id = find_named_var_id(&block.signature, &data[name], &data[short], span)?;
                callee_stack.add_var(var_id, Value::bool(true, span))
            }
            Argument::Named {
                data,
                name,
                short,
                span,
                val,
                ..
            } => {
                let var_id = find_named_var_id(&block.signature, &data[name], &data[short], span)?;
                callee_stack.add_var(var_id, val)
            }
            Argument::ParserInfo { .. } => (),
        }
    }

    // Add the collected rest of the arguments if a spread argument exists
    if let Some(rest_arg) = &block.signature.rest_positional {
        let rest_span = rest.first().map(|v| v.span()).unwrap_or(call_head);
        let var_id = expect_positional_var_id(rest_arg, rest_span)?;
        callee_stack.add_var(var_id, Value::list(rest, rest_span));
    }

    // Check for arguments that haven't yet been set and set them to their defaults
    for (positional_arg, _) in positional_iter {
        let var_id = expect_positional_var_id(positional_arg, call_head)?;
        callee_stack.add_var(
            var_id,
            positional_arg
                .default_value
                .clone()
                .unwrap_or(Value::nothing(call_head)),
        );
    }

    for named_arg in &block.signature.named {
        if let Some(var_id) = named_arg.var_id {
            // For named arguments, we do this check by looking to see if the variable was set yet on
            // the stack. This assumes that the stack's variables was previously empty, but that's a
            // fair assumption for a brand new callee stack.
            if !callee_stack.vars.iter().any(|(id, _)| *id == var_id) {
                let val = if named_arg.arg.is_none() {
                    Value::bool(false, call_head)
                } else if let Some(value) = &named_arg.default_value {
                    value.clone()
                } else {
                    Value::nothing(call_head)
                };
                callee_stack.add_var(var_id, val);
            }
        }
    }

    Ok(())
}

/// Type check helper. Produces `CantConvert` error if `val` is not compatible with `ty`.
fn check_type(val: &Value, ty: &Type) -> Result<(), ShellError> {
    if match val {
        // An empty list is compatible with any list or table type
        Value::List { vals, .. } if vals.is_empty() => {
            matches!(ty, Type::Any | Type::List(_) | Type::Table(_))
        }
        // FIXME: the allocation that might be required here is not great, it would be nice to be
        // able to just directly check whether a value is compatible with a type
        _ => val.get_type().is_subtype(ty),
    } {
        Ok(())
    } else {
        Err(ShellError::CantConvert {
            to_type: ty.to_string(),
            from_type: val.get_type().to_string(),
            span: val.span(),
            help: None,
        })
    }
}

/// Get variable from [`Stack`] or [`EngineState`]
fn get_var(ctx: &EvalContext<'_>, var_id: VarId, span: Span) -> Result<Value, ShellError> {
    match var_id {
        // $env
        ENV_VARIABLE_ID => {
            let env_vars = ctx.stack.get_env_vars(ctx.engine_state);
            let env_columns = env_vars.keys();
            let env_values = env_vars.values();

            let mut pairs = env_columns
                .map(|x| x.to_string())
                .zip(env_values.cloned())
                .collect::<Vec<(String, Value)>>();

            pairs.sort_by(|a, b| a.0.cmp(&b.0));

            Ok(Value::record(pairs.into_iter().collect(), span))
        }
        _ => ctx.stack.get_var(var_id, span).or_else(|err| {
            // $nu is handled by getting constant
            if let Some(const_val) = ctx.engine_state.get_constant(var_id).cloned() {
                Ok(const_val.with_span(span))
            } else {
                Err(err)
            }
        }),
    }
}

/// Get an environment variable, case-insensitively
fn get_env_var_case_insensitive<'a>(ctx: &'a mut EvalContext<'_>, key: &str) -> Option<&'a Value> {
    // Read scopes in order
    for overlays in ctx
        .stack
        .env_vars
        .iter()
        .rev()
        .chain(std::iter::once(&ctx.engine_state.env_vars))
    {
        // Read overlays in order
        for overlay_name in ctx.stack.active_overlays.iter().rev() {
            let Some(map) = overlays.get(overlay_name) else {
                // Skip if overlay doesn't exist in this scope
                continue;
            };
            let hidden = ctx.stack.env_hidden.get(overlay_name);
            let is_hidden = |key: &str| hidden.is_some_and(|hidden| hidden.contains(key));

            if let Some(val) = map
                // Check for exact match
                .get(key)
                // Skip when encountering an overlay where the key is hidden
                .filter(|_| !is_hidden(key))
                .or_else(|| {
                    // Check to see if it exists at all in the map, with a different case
                    map.iter().find_map(|(k, v)| {
                        // Again, skip something that's hidden
                        (k.eq_ignore_case(key) && !is_hidden(k)).then_some(v)
                    })
                })
            {
                return Some(val);
            }
        }
    }
    // Not found
    None
}

/// Get the existing name of an environment variable, case-insensitively. This is used to implement
/// case preservation of environment variables, so that changing an environment variable that
/// already exists always uses the same case.
fn get_env_var_name_case_insensitive<'a>(ctx: &mut EvalContext<'_>, key: &'a str) -> Cow<'a, str> {
    // Read scopes in order
    ctx.stack
        .env_vars
        .iter()
        .rev()
        .chain(std::iter::once(&ctx.engine_state.env_vars))
        .flat_map(|overlays| {
            // Read overlays in order
            ctx.stack
                .active_overlays
                .iter()
                .rev()
                .filter_map(|name| overlays.get(name))
        })
        .find_map(|map| {
            // Use the hashmap first to try to be faster?
            if map.contains_key(key) {
                Some(Cow::Borrowed(key))
            } else {
                map.keys().find(|k| k.eq_ignore_case(key)).map(|k| {
                    // it exists, but with a different case
                    Cow::Owned(k.to_owned())
                })
            }
        })
        // didn't exist.
        .unwrap_or(Cow::Borrowed(key))
}

/// Helper to collect values into [`PipelineData`], preserving original span and metadata
///
/// The metadata is removed if it is the file data source, as that's just meant to mark streams.
fn collect(data: PipelineData, fallback_span: Span) -> Result<PipelineData, ShellError> {
    let span = data.span().unwrap_or(fallback_span);
    let metadata = match data.metadata() {
        // Remove the `FilePath` metadata, because after `collect` it's no longer necessary to
        // check where some input came from.
        Some(PipelineMetadata {
            data_source: DataSource::FilePath(_),
            content_type: None,
        }) => None,
        other => other,
    };
    let value = data.into_value(span)?;
    Ok(PipelineData::Value(value, metadata))
}

/// Helper for drain behavior.
fn drain(ctx: &mut EvalContext<'_>, data: PipelineData) -> Result<InstructionResult, ShellError> {
    use self::InstructionResult::*;
    match data {
        PipelineData::ByteStream(stream, ..) => {
            let span = stream.span();
            if let Err(err) = stream.drain() {
                ctx.stack.set_last_error(&err);
                return Err(err);
            } else {
                ctx.stack.set_last_exit_code(0, span);
            }
        }
        PipelineData::ListStream(stream, ..) => stream.drain()?,
        PipelineData::Value(..) | PipelineData::Empty => {}
    }
    Ok(Continue)
}

enum RedirectionStream {
    Out,
    Err,
}

/// Open a file for redirection
fn open_file(ctx: &EvalContext<'_>, path: &Value, append: bool) -> Result<Arc<File>, ShellError> {
<<<<<<< HEAD
    let path_expanded = expand_path_with(
        ctx.stack,
        ctx.engine_state,
        path.as_str()?,
        ctx.engine_state.cwd(Some(ctx.stack))?,
        true,
    );
=======
    let path_expanded =
        expand_path_with(path.as_str()?, ctx.engine_state.cwd(Some(ctx.stack))?, true);
>>>>>>> 039d0a68
    let mut options = File::options();
    if append {
        options.append(true);
    } else {
        options.write(true).truncate(true);
    }
    let file = options
        .create(true)
        .open(path_expanded)
        .err_span(path.span())?;
    Ok(Arc::new(file))
}

/// Set up a [`Redirection`] from a [`RedirectMode`]
fn eval_redirection(
    ctx: &mut EvalContext<'_>,
    mode: &RedirectMode,
    span: Span,
    which: RedirectionStream,
) -> Result<Option<Redirection>, ShellError> {
    match mode {
        RedirectMode::Pipe => Ok(Some(Redirection::Pipe(OutDest::Pipe))),
        RedirectMode::PipeSeparate => Ok(Some(Redirection::Pipe(OutDest::PipeSeparate))),
        RedirectMode::Value => Ok(Some(Redirection::Pipe(OutDest::Value))),
        RedirectMode::Null => Ok(Some(Redirection::Pipe(OutDest::Null))),
        RedirectMode::Inherit => Ok(Some(Redirection::Pipe(OutDest::Inherit))),
        RedirectMode::Print => Ok(Some(Redirection::Pipe(OutDest::Print))),
        RedirectMode::File { file_num } => {
            let file = ctx
                .files
                .get(*file_num as usize)
                .cloned()
                .flatten()
                .ok_or_else(|| ShellError::IrEvalError {
                    msg: format!("Tried to redirect to file #{file_num}, but it is not open"),
                    span: Some(span),
                })?;
            Ok(Some(Redirection::File(file)))
        }
        RedirectMode::Caller => Ok(match which {
            RedirectionStream::Out => ctx.stack.pipe_stdout().cloned().map(Redirection::Pipe),
            RedirectionStream::Err => ctx.stack.pipe_stderr().cloned().map(Redirection::Pipe),
        }),
    }
}

/// Do an `iterate` instruction. This can be called repeatedly to get more values from an iterable
fn eval_iterate(
    ctx: &mut EvalContext<'_>,
    dst: RegId,
    stream: RegId,
    end_index: usize,
) -> Result<InstructionResult, ShellError> {
    let mut data = ctx.take_reg(stream);
    if let PipelineData::ListStream(list_stream, _) = &mut data {
        // Modify the stream, taking one value off, and branching if it's empty
        if let Some(val) = list_stream.next_value() {
            ctx.put_reg(dst, val.into_pipeline_data());
            ctx.put_reg(stream, data); // put the stream back so it can be iterated on again
            Ok(InstructionResult::Continue)
        } else {
            ctx.put_reg(dst, PipelineData::Empty);
            Ok(InstructionResult::Branch(end_index))
        }
    } else {
        // Convert the PipelineData to an iterator, and wrap it in a ListStream so it can be
        // iterated on
        let metadata = data.metadata();
        let span = data.span().unwrap_or(Span::unknown());
        ctx.put_reg(
            stream,
            PipelineData::ListStream(
                ListStream::new(data.into_iter(), span, Signals::EMPTY),
                metadata,
            ),
        );
        eval_iterate(ctx, dst, stream, end_index)
    }
}

/// Redirect environment from the callee stack to the caller stack
fn redirect_env(engine_state: &EngineState, caller_stack: &mut Stack, callee_stack: &Stack) {
    // TODO: make this more efficient
    // Grab all environment variables from the callee
    let caller_env_vars = caller_stack.get_env_var_names(engine_state);

    // remove env vars that are present in the caller but not in the callee
    // (the callee hid them)
    for var in caller_env_vars.iter() {
        if !callee_stack.has_env_var(engine_state, var) {
            caller_stack.remove_env_var(engine_state, var);
        }
    }

    // add new env vars from callee to caller
    for (var, value) in callee_stack.get_stack_env_vars() {
        caller_stack.add_env_var(var, value);
    }

    // set config to callee config, to capture any updates to that
    caller_stack.config.clone_from(&callee_stack.config);
}<|MERGE_RESOLUTION|>--- conflicted
+++ resolved
@@ -871,12 +871,7 @@
                 Value::string(path, span)
             } else {
                 let cwd = ctx.engine_state.cwd(Some(ctx.stack))?;
-<<<<<<< HEAD
                 let path = expand_path_with(ctx.stack, ctx.engine_state, path, cwd, true);
-=======
-                let path = expand_path_with(path, cwd, true);
->>>>>>> 039d0a68
-
                 Value::string(path.to_string_lossy(), span)
             }
         }
@@ -895,12 +890,7 @@
                     .cwd(Some(ctx.stack))
                     .map(AbsolutePathBuf::into_std_path_buf)
                     .unwrap_or_default();
-<<<<<<< HEAD
                 let path = expand_path_with(ctx.stack, ctx.engine_state, path, cwd, true);
-=======
-                let path = expand_path_with(path, cwd, true);
->>>>>>> 039d0a68
-
                 Value::string(path.to_string_lossy(), span)
             }
         }
@@ -1413,7 +1403,6 @@
 
 /// Open a file for redirection
 fn open_file(ctx: &EvalContext<'_>, path: &Value, append: bool) -> Result<Arc<File>, ShellError> {
-<<<<<<< HEAD
     let path_expanded = expand_path_with(
         ctx.stack,
         ctx.engine_state,
@@ -1421,10 +1410,6 @@
         ctx.engine_state.cwd(Some(ctx.stack))?,
         true,
     );
-=======
-    let path_expanded =
-        expand_path_with(path.as_str()?, ctx.engine_state.cwd(Some(ctx.stack))?, true);
->>>>>>> 039d0a68
     let mut options = File::options();
     if append {
         options.append(true);
