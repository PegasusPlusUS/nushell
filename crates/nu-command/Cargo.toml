--- conflicted
+++ resolved
@@ -144,10 +144,7 @@
 	# include other features
 	"js",
 	"network",
-<<<<<<< HEAD
 	"nu-cli",
-=======
->>>>>>> 7ea48955
 	"nu-protocol/os",
 	"nu-utils/os",
 
